--- conflicted
+++ resolved
@@ -6,9 +6,10 @@
  * `sonatypePrepare`
     * Prepare a staging repository at Sonatype. It will also clean up previously created staging repositories. This step is added since sbt-sonatype 3.0 to support retyring the entire release process from scratch.
  * `publishSigned` (with [sbt-pgp plugin](http://www.scala-sbt.org/sbt-pgp/))
-    * Upload GPG signed artifacts to Sonatype repository
+    * Upload GPG signed artifacts to a local staging repository.
+    * Add `publishTo := sonatypePublishToBundle.value` to your build.sbt
  * `sonatypeBundleUpload` (New in sbt-sonatype 3.1) 
-    * Upload 
+    * Upload the artifacts in the local staging folder to the remote staging repository in Sonatype.
  * `sonatypeRelease`
     * Perform the close and release steps in the Sonatype Nexus repository.
 
@@ -55,8 +56,15 @@
 ### build.sbt
 
 ```scala
-// [Important] Publishing artifacts to a local staging folder (sonatypeBundleDirecotry)
+// [Important] Publishing artifacts to a local staging folder (sonatypeBundleDirectory)
 publishTo := sonatypePublishToBundle.value
+
+// Use this setting when you need to uploads artifacts directly to Sonatype:
+publishTo := sonatypePublishTo.value
+
+// [Optional] local staging folder
+sonatypeBundleDirectory := (ThisBuild / baseDirectory).value / target.value.getName / "sonatype-staging" / s"${name.value}-${version.value}"
+
 
 // [Optional] If you need to manage unique session names, change this default setting:
 sonatypeSessionName := s"[sbt-sonatype] ${name.value} ${version.value}"
@@ -116,19 +124,14 @@
 
 The general steps for publishing your artifact to the Central Repository are as follows: 
 
-<<<<<<< HEAD
+ * `sonatypePrepare` to create a staging repository at Sonatype using `sonatypeSessionName` as a unique key.
  * `publishSigned` to deploy your artifact to a local staging repository.
  * `sonatypeBundleUplaod` to upload your local staging repository to Sonatype. (Since sbt-sonatype 3.1)
  * `sonatypeRelease` 
    * This command will do `sonatypeClose` and `sonatypePromote` in one step.
-=======
- * `sonatypePrepare` to create a staging repository at Sonatype using `sonatypeSessionName` as a unique key.
- * `publishSigned` to deploy your artifact to the staging repository.
- * `sonatypeRelease` do `sonatypeClose` and `sonatypePromote` in one step.
->>>>>>> fe15ec30
-   * `sonatypeClose` closes your staging repository at Sonatype. This step verifies Maven central sync requirement, GPG-signature, javadoc
+     * `sonatypeClose` closes your staging repository at Sonatype. This step verifies Maven central sync requirement, GPG-signature, javadoc
    and source code presence, pom.xml settings, etc.
-   * `sonatypePromote` command verifies the closed repository so that it can be synchronized with Maven central.
+     * `sonatypePromote` command verifies the closed repository so that it can be synchronized with Maven central.
 
 
 Note: If your project version has "SNAPSHOT" suffix, your project will be published to the [snapshot repository](http://oss.sonatype.org/content/repositories/snapshots) of Sonatype, and you cannot use `sonatypeRelease` command.
@@ -137,17 +140,12 @@
 
 ### Basic Commands
 * __sonatypePrepare__
-<<<<<<< HEAD
-  * Drop (if exists) and create a new staging repository using `sonatypeSessionName` as a unique key
-  * For cross-build projects, make sure running this command only once at the beginning of the release process. Then run `sonatypeOpen` for each build to reuse the already created stging repository.
-* __sonatypeBundleUpload__
-  * Upload your local staging folder contents to a remote Sonatype repository.
-=======
   * Drop (if exists) and create a new staging repository using `sonatypeSessionName` as a unique key.
   * This will update `sonatypePublishTo` setting. 
   * For cross-build projects, make sure running this command only once at the beginning of the release process. 
-  * If you need to parallelize artifact uploads, run `sonatypeOpen` before each upload to reuse the already created stging repository.
->>>>>>> fe15ec30
+    * If you need to parallelize artifact uploads, run `sonatypeOpen` before each upload to reuse the already created stging repository.
+* __sonatypeBundleUpload__
+  * Upload your local staging folder contents to a remote Sonatype repository.
 * __sonatypeOpen__
  * This command is necessary only when you need to parallelize `publishSigned` task. For small/medium-size projects, using only `sonatypePrepare` would work.
  * This opens the existing staging repository using `sonatypeSessionName` as a unique key. If it doesn't exist, create a new one. It will update`sonatypePublishTo`
@@ -174,22 +172,15 @@
 
 ## Uploading Artifacts In Parallel
 
-Since sbt-sonatype 3.x, it supports session based release flows:
-
-<<<<<<< HEAD
-### Module Projects
-  - sonatypePrepare
-  - publishSigned
-  - sonatypeBundleUpload
-  - sonatypeRelease
-=======
+Since sbt-sonatype 3.x, it supports session-based release flows:
+
 ### Sequential Upload Release (Use this for small projects)
-```scala
-> ; sonatypePrepare; publishSigned; sonatypeRelease
-```
->>>>>>> fe15ec30
+> ; sonatypePrepare; publishSigned; sonatypeBundleUpload; sonatypeRelease
 
 ### Parallel Upload Release
+
+___Warning___: `sonatypeBundleUpload` can not be used in this configuration
+
   - Run `sonatypePrepare` in a single step.
     - You must wait for the completion of this step
   - Then, start uploading signed artifacts using multiple processes:
@@ -223,6 +214,7 @@
   releaseStepCommand("sonatypePrepare"),
   // For non cross-build projects, use releaseStepCommand("publishSigned")
   releaseStepCommandAndRemaining("+publishSigned"),
+  releaseStepCommand("sonatypeBundleUpload"),
   releaseStepCommand("sonatypeRelease"),
   setNextVersion,
   commitNextVersion,
