//--------------------------------------
//
// Sonatype.scala
// Since: 2014/01/05
//
//--------------------------------------

package xerial.sbt

import sbt._
import Keys._
import org.apache.http.auth.{AuthScope, UsernamePasswordCredentials}
import org.apache.http.impl.client.{DefaultHttpClient, BasicCredentialsProvider}
import org.apache.http.client.methods.{HttpPost, HttpGet}
import scala.xml.XML
import org.apache.http.client.HttpClient
import org.apache.http.{HttpStatus, HttpResponse}
import org.apache.http.entity.StringEntity
import scala.io.Source
import java.io.IOException


/**
 * Plugin for automating release processes at Sonatype Nexus
 * @author Taro L. Saito
 */
object Sonatype extends sbt.Plugin {

  object SonatypeKeys {
    val sonatypeRepository = settingKey[String]("Sonatype repository URL")
    val profileName = settingKey[String]("Profile name at Sonatype: e.g. org.xerial")
    val sonatypeClose = inputKey[Boolean]("Close the stage")
    val sonatypePromote = inputKey[Boolean]("Close and promoe the repository")
    val sonatypeDrop = inputKey[Boolean]("Drop the repository")
    val sonatypeRelease = InputKey[Boolean]("sonatype-release", "Publish to Maven central via close and promote")
    val sonatypeReleaseAll = InputKey[Boolean]("sonatype-release-all", "Publish all staging repositories to Maven central")
    val releaseSonatype = InputKey[Unit]("release-sonatype", "Publish to Maven central via close and promote")
    val releaseAllSonatype = InputKey[Unit]("release-all-sonatype", "Publish all staging repositories to Maven central")
    val credentialHost = settingKey[String]("Credential host. Default is oss.sonatype.org")
    private[Sonatype] val restService = taskKey[NexusRESTService]("REST API")

<<<<<<< HEAD
    val sonatypeList = taskKey[Unit]("List staging repositories")
    val sonatypeLog = taskKey[Unit]("Show repository activities")
    val sonatypeStagingRepositoryProfiles = taskKey[Seq[StagingRepositoryProfile]]("List staging repository profiles")
    val sonatypeStagingProfiles = taskKey[Seq[StagingProfile]]("List staging profiles")
=======
    val list = taskKey[Unit]("List staging repositories")
    val stagingActivities = taskKey[Unit]("Show repository activities")
    val stagingRepositoryProfiles = taskKey[Seq[StagingRepositoryProfile]]("List staging repository profiles")
    val stagingProfiles = taskKey[Seq[StagingProfile]]("List staging profiles")
    val sonatypeDefaultResolver = settingKey[Resolver]("Default Sonatype Resolver")
>>>>>>> af6b94dd
  }


  import complete.DefaultParsers._

  private val repositoryIdParser: complete.Parser[Option[String]] =
    Space ~> token(StringBasic, "repository name").?.!!!("invalid input. please input repository name")

  import SonatypeKeys._
<<<<<<< HEAD
  lazy val sonatypeSettings = Seq[Def.Setting[_]](
    // Add sonatype repository settings
    publishTo := {
      val v : String = version.value
      val orig : Option[Resolver] = publishTo.value
      orig.map(o => releaseResolver(v))
    },
    publishMavenStyle := true,
    pomIncludeRepository := { _ => false },
    sonatypeRepository := "https://oss.sonatype.org/service/local",
=======

  lazy val sonatypeGlobalSettings = Seq[Def.Setting[_]](
    sonatypeDefaultResolver := { releaseResolver(version.value) },
    repository := "https://oss.sonatype.org/service/local",
>>>>>>> af6b94dd
    credentialHost := "oss.sonatype.org",
    profileName := organization.value,
    restService := new NexusRESTService(streams.value, sonatypeRepository.value, profileName.value, credentials.value, credentialHost.value),
    sonatypeStagingRepositoryProfiles := {
      val rest : NexusRESTService = restService.value
      val s = streams.value
      val repos = rest.stagingRepositoryProfiles
      s.log.info("Staging repository profiles:")
      if(repos.isEmpty)
        s.log.warn("No staging repository is found.")
      else
        s.log.info(repos.mkString("\n"))
      repos
    },
    sonatypeStagingProfiles := {
      val rest : NexusRESTService = restService.value
      val s = streams.value
      val profiles =  rest.stagingProfiles
      if(profiles.isEmpty)
        s.log.warn(s"No staging profile is found for ${profileName.value}")
      else {
        s.log.info(s"Staging profiles (profileName:${profileName.value}):")
        s.log.info(profiles.mkString("\n"))
      }
      profiles
    },
    sonatypeList := {
      val rest : NexusRESTService = restService.value
      sonatypeStagingRepositoryProfiles.value
    },
    sonatypeClose := {
      val arg = repositoryIdParser.parsed
      val rest : NexusRESTService = restService.value
      val repo = rest.findTargetRepository(Close, arg)
      rest.closeStage(repo)
    },
    sonatypePromote := {
      val arg = repositoryIdParser.parsed
      val rest : NexusRESTService = restService.value
      val repo = rest.findTargetRepository(Promote, arg)
      rest.promoteStage(repo)
    },
    sonatypeDrop := {
      val arg = repositoryIdParser.parsed
      val rest : NexusRESTService = restService.value
      val repo = rest.findTargetRepository(Drop, arg)
      rest.dropStage(repo)
    },
    releaseSonatype := {
      streams.value.log.warn("releaseSonatype is deprecated. Use sonatypeRelease instead")
    },
    sonatypeRelease := {
      val arg = repositoryIdParser.parsed
      val rest : NexusRESTService = restService.value
      val repo = rest.findTargetRepository(CloseAndPromote, arg)
      rest.closeAndPromote(repo)
    },
    releaseAllSonatype := {
      streams.value.log.warn("releaseAllSonatype is deprecated. Use sonatypeReleaseAll instead")
    },
    sonatypeReleaseAll := {
      val arg = repositoryIdParser.parsed
      val rest : NexusRESTService = restService.value
      val ret = for(repo <- rest.stagingRepositoryProfiles) yield {
        rest.closeAndPromote(repo)
      }
      ret.forall(_ == true)
    },
    sonatypeLog := {
      val s = streams.value
      val rest : NexusRESTService = restService.value
      val alist = rest.activities
      if(alist.isEmpty)
        s.log.warn("No staging log is found")
      for((repo, activities) <- alist) {
        s.log.info(s"Staging activities of $repo:")
        for(a <- activities) {
          a.log(s)
        }
      }
    }
  )

  lazy val sonatypeSettings = sonatypeGlobalSettings ++ Seq[Def.Setting[_]](
    // Add sonatype repository settings
    publishTo := {
      Some(sonatypeDefaultResolver.value)
    },
    publishMavenStyle := true,
    pomIncludeRepository := { _ => false }
  )


  private def releaseResolver(v: String): Resolver = {
    val nexus = "https://oss.sonatype.org/"
    if (v.trim.endsWith("SNAPSHOT"))
      "snapshots" at nexus + "content/repositories/snapshots"
    else
      "releases" at nexus + "service/local/staging/deploy/maven2"
  }

  private sealed trait CommandType {
    def errNotFound : String
  }
  private case object Close extends CommandType {
    def errNotFound = "No open repository is found. Run publish-signed first"
  }
  private case object Promote extends CommandType {
    def errNotFound = "No closed repository is found. Run publish-signed and close commands"
  }
  private case object Drop extends CommandType {
    def errNotFound = "No staging repository is found. Run publish-signed first"
  }
  private case object CloseAndPromote extends CommandType {
    def errNotFound = "No staging repository is found. Run publish-signed first"
  }

  case class StagingRepositoryProfile(profileId:String, profileName:String, stagingType:String, repositoryId:String) {
    override def toString = s"[$repositoryId] status:$stagingType, profile:$profileName($profileId)"
    def isOpen = stagingType == "open"
    def isClosed = stagingType == "closed"
    def isReleased = stagingType == "released"

    def toClosed = StagingRepositoryProfile(profileId, profileName, "closed", repositoryId)
    def toReleased = StagingRepositoryProfile(profileId, profileName, "released", repositoryId)
  }
  case class StagingProfile(profileId:String, profileName:String, repositoryTargetId:String)

  case class StagingActivity(name:String, started:String, stopped:String, events:Seq[ActivityEvent]) {
    override def toString = {
      val b = Seq.newBuilder[String]
      b += s"-activity -- name:$name, started:$started, stopped:$stopped"
      for(e <- events)
        b += s" ${e.toString}"
      b.result.mkString("\n")
    }

    def activityLog = s"Activity $name started:$started, stopped:$stopped"

    def log(s:TaskStreams) {
      s.log.info(activityLog)
      val hasError = containsError
      for(e <- suppressEvaluateLog) {
        e.log(s, hasError)
      }
    }

    def suppressEvaluateLog = {
      val in = events.toIndexedSeq
      var cursor = 0
      val b = Seq.newBuilder[ActivityEvent]
      while(cursor < in.size) {
        val current = in(cursor)
        if(cursor < in.size - 1) {
          val next = in(cursor+1)
          if(current.name == "ruleEvaluate" && current.ruleType == next.ruleType) {
            // skip
          }
          else {
            b += current
          }
        }
        cursor += 1
      }
      b.result
    }

    def containsError = events.exists(_.severity != "0")

    def reportFailure(s:TaskStreams) {
      s.log.error(activityLog)
      val failureReport = suppressEvaluateLog.filter(_.isFailure)
      for(e <- failureReport) {
        e.log(s, useErrorLog=true)
      }

    }

    def isReleaseSucceeded(repositoryId:String) : Boolean = {
      events
        .find(_.name == "repositoryReleased")
        .exists(_.property.getOrElse("id", "") == repositoryId)
    }

    def isCloseSucceeded(repositoryId:String) : Boolean = {
      events
        .find(_.name == "repositoryClosed")
        .exists(_.property.getOrElse("id", "") == repositoryId)
    }

  }

  case class ActivityEvent(timestamp:String, name:String, severity:String, property:Map[String, String]) {
    def ruleType : String = property.getOrElse("typeId", "other")
    def isFailure = name == "ruleFailed"

    override def toString = s"-event -- timestamp:$timestamp, name:$name, severity:$severity, ${property.map(p => s"${p._1}:${p._2}").mkString(", ")}"

    def log(s:TaskStreams, useErrorLog:Boolean = false) {
      val props = {
        val front = if(property.contains("typeId"))
          Seq(property("typeId"))
        else
          Seq.empty
        front ++ property.filter(_._1 != "typeId").map(p => s"${p._1}:${p._2}")
      }
      val messageLine = props.mkString(", ")
      val name_s = name.replaceAll("rule(s)?","")
      val message = f"$name_s%10s: $messageLine"
      if(useErrorLog)
        s.log.error(message)
      else
        s.log.info(message)
    }
  }

  class NexusRESTService(s:TaskStreams,
                         repositoryUrl:String,
                         profileName:String,
                         cred:Seq[Credentials],
                         credentialHost:String) {

    def findTargetRepository(command:CommandType, arg: Option[String]) : StagingRepositoryProfile = {
      val repos = command match {
        case Close => openRepositories
        case Promote => closedRepositories
        case Drop => stagingRepositoryProfiles
        case CloseAndPromote => stagingRepositoryProfiles
      }
      if(repos.isEmpty)
        throw new IllegalStateException(command.errNotFound)

      def findSpecifiedInArg(target: String) = {
        repos.find(_.repositoryId == target).getOrElse{
          s.log.error(s"Repository $target is not found")
          s.log.error(s"Specify one of the repository ids in:\n${repos.mkString("\n")}")
          throw new IllegalArgumentException(s"Repository $target is not found")
        }
      }

      arg.map(findSpecifiedInArg).getOrElse{
        if(repos.size > 1) {
          s.log.error(s"Multiple repositories are found:\n${repos.mkString("\n")}")
          s.log.error(s"Specify one of the repository ids in the command line")
          throw new IllegalStateException("Found multiple staging repositories")
        } else {
          repos.head
        }
      }
    }

    def openRepositories = stagingRepositoryProfiles.filter(_.isOpen).sortBy(_.repositoryId)
    def closedRepositories = stagingRepositoryProfiles.filter(_.isClosed).sortBy(_.repositoryId)

    private def repoBase(url:String) = if(url.endsWith("/")) url.dropRight(1) else url
    private val repo = {
      val url = repoBase(repositoryUrl)
      s.log.info(s"Nexus repository URL: $url")
      url
    }

    def Get[U](path:String)(body: HttpResponse => U) : U = {
      val req = new HttpGet(s"${repo}$path")
      req.addHeader("Content-Type", "application/xml")
      withHttpClient{ client =>
        val response = client.execute(req)
        s.log.debug(s"Status line: ${response.getStatusLine}")
        if(response.getStatusLine.getStatusCode != HttpStatus.SC_OK) {
          throw new IOException(s"Failed to retrieve data from $path: ${response.getStatusLine}")
        }
        body(response)
      }
    }

    def Post(path:String, bodyXML:String) = {
      val req = new HttpPost(s"${repo}$path")
      req.setEntity(new StringEntity(bodyXML))
      req.addHeader("Content-Type", "application/xml")
      withHttpClient{ client =>
        val response = client.execute(req)
        s.log.debug(s"Status line: ${response.getStatusLine}")
        response
      }
    }


    private def withHttpClient[U](body: HttpClient => U) : U = {
      val credt : Option[DirectCredentials] = cred.collectFirst{ case d:DirectCredentials if d.host == credentialHost => d}
      if(credt.isEmpty)
        throw new IllegalStateException(s"No credential is found for $credentialHost. Prepare ~/.sbt/(sbt_version)/sonatype.sbt file.")

      val client = new DefaultHttpClient()
      try {
        val user = credt.get.userName
        val passwd = credt.get.passwd
        client.getCredentialsProvider.setCredentials(
          new AuthScope(credt.get.host, AuthScope.ANY_PORT),
          new UsernamePasswordCredentials(user, passwd)
        )
        body(client)
      }
      finally
        client.getConnectionManager.shutdown()
    }


    def stagingRepositoryProfiles = {
      s.log.info("Reading staging repository profiles...")
      Get("/staging/profile_repositories") { response =>
        val profileRepositoriesXML = XML.load(response.getEntity.getContent)
        val repositoryProfiles = for(p <- profileRepositoriesXML \\ "stagingProfileRepository") yield {
          StagingRepositoryProfile(
            (p \ "profileId").text,
            (p \ "profileName").text,
            (p \ "type").text,
            (p \ "repositoryId").text)
        }
        val myProfiles = repositoryProfiles.filter(_.profileName == profileName)
        //s.log.info(s"Staging repository profiles:\n${myProfiles.mkString("\n")}")
        myProfiles
      }
    }

    def stagingProfiles = {
      s.log.info("Reading staging profiles...")
      Get("/staging/profiles") { response =>
        val profileXML = XML.load(response.getEntity.getContent)
        val profiles = for(p <- profileXML \\ "stagingProfile" if (p \ "name").text == profileName) yield {
          StagingProfile(
            (p \ "id").text,
            (p \ "name").text,
            (p \ "repositoryTargetId").text
          )
        }
        //s.log.info(s"Staging profiles:\n${profiles.mkString("\n")}")
        profiles
      }
    }

    lazy val currentProfile = {
      val profiles = stagingProfiles
      if(profiles.isEmpty) {
        throw new IllegalArgumentException(s"Profile ${profileName} is not found")
      }
      profiles.head
    }

    private def promoteRequestXML(repo:StagingRepositoryProfile) =
      s"""|<?xml version="1.0" encoding="UTF-8"?>
          |<promoteRequest>
          |  <data>
          |    <stagedRepositoryId>${repo.repositoryId}</stagedRepositoryId>
          |    <targetRepositoryId>${currentProfile.repositoryTargetId}</targetRepositoryId>
          |    <description>Requested by sbt-sonatype plugin</description>
          |  </data>
          |</promoteRequest>
         """.stripMargin


    class ExponentialBackOffRetry(initialWaitSeq:Int= 5, intervalSeq:Int=3, maxRetries:Int=10) {
      private var numTrial = 0
      private var currentInterval = intervalSeq

      def hasNext = numTrial < maxRetries

      def nextWait = {
        val interval = if(numTrial == 0) initialWaitSeq else currentInterval
        currentInterval = (currentInterval * 1.5 + 0.5).toInt
        numTrial += 1
        interval
      }

      def doWait  {
        val w = nextWait
        Thread.sleep(w * 1000)
      }

    }


    def closeStage(repo:StagingRepositoryProfile) = {
      var toContinue = true
      if(repo.isClosed || repo.isReleased) {
        s.log.info(s"Repository ${repo.repositoryId} is already closed")
        toContinue = false
      }

      if(toContinue) {
        // Post close request
        val postURL = s"/staging/profiles/${currentProfile.profileId}/finish"
        s.log.info(s"Closing staging repository $repo")
        val ret = Post(postURL, promoteRequestXML(repo))
        if(ret.getStatusLine.getStatusCode != HttpStatus.SC_CREATED) {
          throw new IOException(s"Failed to send close operation: ${ret.getStatusLine}")
        }
      }

      val timer = new ExponentialBackOffRetry()
      while(toContinue && timer.hasNext) {
        activitiesOf(repo).filter(_.name == "close").lastOption match {
          case Some(activity) =>
            if(activity.isCloseSucceeded(repo.repositoryId)) {
              toContinue = false
              s.log.info("Closed successfully")
            }
            else if(activity.containsError) {
              s.log.error("Failed to close the repository")
              activity.reportFailure(s)
              throw new Exception("Failed to close the repository")
            }
            else {
              // Activity log exists, but the close phase is not yet terminated
              s.log.info("Close process is in progress ...")
              timer.doWait
            }
          case None =>
            timer.doWait
        }
      }
      if(toContinue)
        throw new IOException("Timed out")
      true
    }

    def dropStage(repo:StagingRepositoryProfile) = {
      val postURL = s"/staging/profiles/${currentProfile.profileId}/drop"
      s.log.info(s"Dropping staging repository $repo")
      val ret = Post(postURL, promoteRequestXML(repo))
      if(ret.getStatusLine.getStatusCode != HttpStatus.SC_CREATED) {
        throw new IOException(s"Failed to drop ${repo.repositoryId}: ${ret.getStatusLine}")
      }
      s.log.info(s"Dropped successfully: ${repo.repositoryId}")
      true
    }


    def promoteStage(repo:StagingRepositoryProfile) = {
      var toContinue = true
      if(repo.isReleased) {
        s.log.info(s"Repository ${repo.repositoryId} is already released")
        toContinue = false
      }

      if(toContinue) {
        // Post promote(release) request
        val postURL = s"/staging/profiles/${currentProfile.profileId}/promote"
        s.log.info(s"Promoting staging repository $repo")
        val ret = Post(postURL, promoteRequestXML(repo))
        if(ret.getStatusLine.getStatusCode != HttpStatus.SC_CREATED) {
          s.log.error(s"${ret.getStatusLine}")
          for(errorLine <- Source.fromInputStream(ret.getEntity.getContent).getLines()) {
            s.log.error(errorLine)
          }
          throw new Exception("Failed to promote the repository")
        }
      }

      val timer = new ExponentialBackOffRetry()
      while(toContinue && timer.hasNext) {
        activitiesOf(repo).filter(_.name == "release").lastOption match {
          case Some(activity) =>
            if(activity.isReleaseSucceeded(repo.repositoryId)) {
              s.log.info("Promoted successfully")

              // Drop after release
              dropStage(repo.toReleased)
              toContinue = false
            }
            else if(activity.containsError) {
              s.log.error("Failed to promote the repository")
              activity.reportFailure(s)
              throw new Exception("Failed to promote the repository")
            }
            else {
              s.log.info("Release process is in progress ...")
              timer.doWait
            }
          case None =>
            timer.doWait
        }
      }
      if(toContinue)
        throw new IOException("Timed out")
      true

    }

    def stagingRepositoryInfo(repositoryId:String) = {
      s.log.info(s"Seaching for repository $repositoryId ...")
      val ret = Get(s"/staging/repository/$repositoryId") { response =>
        XML.load(response.getEntity.getContent)
      }
    }

    def closeAndPromote(repo:StagingRepositoryProfile) : Boolean = {
      if(repo.isReleased) {
        dropStage(repo)
      }
      else {
        closeStage(repo)
        promoteStage(repo.toClosed)
      }
      true
    }

    def activities : Seq[(StagingRepositoryProfile, Seq[StagingActivity])] = {
      for(r <- stagingRepositoryProfiles) yield
        r -> activitiesOf(r)
    }

    def activitiesOf(r:StagingRepositoryProfile) =  {
      s.log.info(s"Checking activity logs of ${r.repositoryId} ...")
      val a = Get(s"/staging/repository/${r.repositoryId}/activity") { response =>
        val xml = XML.load(response.getEntity.getContent)
        for(sa <- xml \\ "stagingActivity") yield {
          val ae = for(event <- sa \ "events" \ "stagingActivityEvent") yield {
            val props = for(prop <- event \ "properties" \ "stagingProperty") yield {
              (prop \ "name").text -> (prop \ "value").text
            }
            ActivityEvent((event \ "timestamp").text, (event \ "name").text, (event \ "severity").text, props.toMap)
          }
          StagingActivity((sa \ "name").text, (sa \ "started").text, (sa \ "stopped").text, ae.toSeq)
        }
      }
      a
    }


  }


}
<|MERGE_RESOLUTION|>--- conflicted
+++ resolved
@@ -32,51 +32,39 @@
     val sonatypeClose = inputKey[Boolean]("Close the stage")
     val sonatypePromote = inputKey[Boolean]("Close and promoe the repository")
     val sonatypeDrop = inputKey[Boolean]("Drop the repository")
-    val sonatypeRelease = InputKey[Boolean]("sonatype-release", "Publish to Maven central via close and promote")
-    val sonatypeReleaseAll = InputKey[Boolean]("sonatype-release-all", "Publish all staging repositories to Maven central")
+    val sonatypeRelease = inputKey[Boolean]("Publish to Maven central via sonatypeClose and sonatypePromote")
+    val sonatypeReleaseAll = inputKey[Boolean]("Publish all staging repositories to Maven central")
     val releaseSonatype = InputKey[Unit]("release-sonatype", "Publish to Maven central via close and promote")
     val releaseAllSonatype = InputKey[Unit]("release-all-sonatype", "Publish all staging repositories to Maven central")
     val credentialHost = settingKey[String]("Credential host. Default is oss.sonatype.org")
     private[Sonatype] val restService = taskKey[NexusRESTService]("REST API")
-
-<<<<<<< HEAD
     val sonatypeList = taskKey[Unit]("List staging repositories")
     val sonatypeLog = taskKey[Unit]("Show repository activities")
     val sonatypeStagingRepositoryProfiles = taskKey[Seq[StagingRepositoryProfile]]("List staging repository profiles")
     val sonatypeStagingProfiles = taskKey[Seq[StagingProfile]]("List staging profiles")
-=======
-    val list = taskKey[Unit]("List staging repositories")
-    val stagingActivities = taskKey[Unit]("Show repository activities")
-    val stagingRepositoryProfiles = taskKey[Seq[StagingRepositoryProfile]]("List staging repository profiles")
-    val stagingProfiles = taskKey[Seq[StagingProfile]]("List staging profiles")
     val sonatypeDefaultResolver = settingKey[Resolver]("Default Sonatype Resolver")
->>>>>>> af6b94dd
   }
 
 
   import complete.DefaultParsers._
 
   private val repositoryIdParser: complete.Parser[Option[String]] =
-    Space ~> token(StringBasic, "repository name").?.!!!("invalid input. please input repository name")
+    (Space ~> token(StringBasic, "(repositoryId)")).?.!!!("invalid input. please input repository name")
 
   import SonatypeKeys._
-<<<<<<< HEAD
-  lazy val sonatypeSettings = Seq[Def.Setting[_]](
+
+  lazy val sonatypeSettings : Seq[Def.Setting[_]] = Seq[Def.Setting[_]](
     // Add sonatype repository settings
     publishTo := {
-      val v : String = version.value
-      val orig : Option[Resolver] = publishTo.value
-      orig.map(o => releaseResolver(v))
+      Some(sonatypeDefaultResolver.value)
     },
     publishMavenStyle := true,
-    pomIncludeRepository := { _ => false },
-    sonatypeRepository := "https://oss.sonatype.org/service/local",
-=======
+    pomIncludeRepository := { _ => false }
+  ) ++ sonatypeGlobalSettings
 
   lazy val sonatypeGlobalSettings = Seq[Def.Setting[_]](
     sonatypeDefaultResolver := { releaseResolver(version.value) },
-    repository := "https://oss.sonatype.org/service/local",
->>>>>>> af6b94dd
+    sonatypeRepository := "https://oss.sonatype.org/service/local",
     credentialHost := "oss.sonatype.org",
     profileName := organization.value,
     restService := new NexusRESTService(streams.value, sonatypeRepository.value, profileName.value, credentials.value, credentialHost.value),
@@ -158,15 +146,6 @@
         }
       }
     }
-  )
-
-  lazy val sonatypeSettings = sonatypeGlobalSettings ++ Seq[Def.Setting[_]](
-    // Add sonatype repository settings
-    publishTo := {
-      Some(sonatypeDefaultResolver.value)
-    },
-    publishMavenStyle := true,
-    pomIncludeRepository := { _ => false }
   )
 
 
